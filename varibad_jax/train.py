import os
import collections
import random
import time
import sys
from absl import app, flags
from absl import logging
import pickle
import flax
import flax.linen as nn
from flax.training.train_state import TrainState
import jax
import jax.numpy as jnp
from jax.random import PRNGKey
import numpy as np
import optax
import tqdm
from ml_collections.config_flags import config_flags
from ml_collections.config_dict import ConfigDict, FrozenConfigDict
from functools import partial
import haiku as hk
from pathlib import Path
import gymnasium as gym
from varibad_jax.base_trainer import BaseTrainer
from varibad_jax.models.helpers import init_params as init_params_vae
from varibad_jax.models.helpers import encode_trajectory, decode
from varibad_jax.models.update import update_vae
from varibad_jax.agents.ppo.ppo import update_policy
from varibad_jax.agents.ppo.helpers import init_params as init_params_policy
from varibad_jax.agents.ppo.helpers import policy_fn

from varibad_jax.utils.replay_buffer import OnlineStorage
from varibad_jax.utils.replay_vae import RolloutStorageVAE
import varibad_jax.utils.general_utils as gutl


class VAETrainer(BaseTrainer):
    def __init__(self, config: ConfigDict):
        super().__init__(config)
        self.total_steps = 0
        self.num_processes = self.config.env.num_processes

        continuous_actions = not isinstance(self.envs.action_space, gym.spaces.Discrete)
        if continuous_actions:
            self.vae_action_dim = self.action_dim
        else:
            self.vae_action_dim = 1
        self.continuous_actions = continuous_actions

        # this is for the case with fixed length sessions
        steps_per_rollout = (
            config.env.num_episodes_per_rollout * self.envs.max_episode_steps
        )
        self.steps_per_rollout = steps_per_rollout

        self.num_updates = (
            int(config.env.num_frames) // steps_per_rollout // config.env.num_processes
        )
        logging.info(f"num rl updates = {self.num_updates}")
        logging.info(f"steps per rollout = {steps_per_rollout}")
        logging.info(
            f"vae action dim = {self.vae_action_dim}, action_dim = {self.action_dim}"
        )

        self.ts_vae, self.ts_policy = self.create_ts()
        self.policy_storage, self.vae_storage = self.setup_replay_buffers()

    def create_ts(self):
        vae_params = init_params_vae(
            config=self.config.vae,
            rng_key=next(self.rng_seq),
            state_dim=self.state_dim,
            action_dim=self.vae_action_dim,
        )

        # count number of vae params
        num_vae_params = sum(p.size for p in jax.tree_util.tree_leaves(vae_params))
        logging.info(f"num vae params = {num_vae_params}")

        tx_vae = optax.chain(
            # optax.clip(self.config.vae.max_grad_norm),
            optax.adam(self.config.vae.lr, eps=self.config.vae.eps),
        )

        policy_params = init_params_policy(
            config=self.config.policy,
            rng_key=next(self.rng_seq),
            state_dim=self.state_dim,
            latent_dim=self.config.vae.latent_dim * 2,
            action_space=self.envs.action_space,
        )
        # import ipdb

        # ipdb.set_trace()
        num_policy_params = sum(
            p.size for p in jax.tree_util.tree_leaves(policy_params)
        )
        logging.info(f"num policy params = {num_policy_params}")

        tx_policy = optax.chain(
            optax.clip_by_global_norm(self.config.policy.max_grad_norm),
            optax.adam(self.config.policy.lr, eps=self.config.policy.eps),
        )

        encode_apply = partial(
            jax.jit(
                encode_trajectory.apply,
                static_argnames=("config"),
            ),
            config=FrozenConfigDict(self.config.vae),
        )

        self.decode_apply = partial(
            jax.jit(
                decode.apply,
                static_argnames=("config"),
            ),
            config=FrozenConfigDict(self.config.vae),
        )

        ts_vae = TrainState.create(apply_fn=encode_apply, params=vae_params, tx=tx_vae)

        policy_apply = partial(
            jax.jit(
                policy_fn.apply,
                static_argnames=("config", "is_continuous", "action_dim"),
            ),
            config=FrozenConfigDict(self.config.policy),
            is_continuous=self.continuous_actions,
            action_dim=self.action_dim,
        )
        ts_policy = TrainState.create(
            apply_fn=policy_apply,
            params=policy_params,
            tx=tx_policy,
        )
        return ts_vae, ts_policy

    def setup_replay_buffers(self):
        policy_storage = OnlineStorage(
            args=self.config,
            num_steps=self.steps_per_rollout,
            num_processes=self.num_processes,
            state_dim=self.state_dim,
            latent_dim=self.config.vae.latent_dim * 2,
            belief_dim=0,
            task_dim=0,
            action_space=self.envs.action_space,
            hidden_size=self.config.vae.lstm_hidden_size,
            normalise_rewards=self.config.env.normalize_rews,
        )

        vae_storage = RolloutStorageVAE(
            num_processes=self.num_processes,
            max_trajectory_len=self.steps_per_rollout,
            zero_pad=True,
            max_num_rollouts=self.config.vae.buffer_size,
            state_dim=self.state_dim,
            action_dim=self.vae_action_dim,
            task_dim=0,
            vae_buffer_add_thresh=1.0,
        )
        return policy_storage, vae_storage

    def collect_rollouts(self):
        logging.debug("inside rollout")
        # import ipdb

        # ipdb.set_trace()

        # use all zeros as priors
        latent = np.zeros((self.num_processes, self.config.vae.latent_dim * 2))
        latent_sample = np.zeros((self.num_processes, self.config.vae.latent_dim))
        latent_mean = np.zeros((self.num_processes, self.config.vae.latent_dim))
        latent_logvar = np.zeros((self.num_processes, self.config.vae.latent_dim))
        hidden_state = np.zeros((self.num_processes, self.config.vae.lstm_hidden_size))

        state = self.envs.reset()
        if len(state.shape) == 1:  # add extra dimension
            state = state[..., np.newaxis]

        self.policy_storage.prev_state[0] = state
        self.policy_storage.hidden_states[0] = hidden_state.copy()
        self.policy_storage.latent_samples.append(latent_sample.copy())
        self.policy_storage.latent_mean.append(latent_mean.copy())
        self.policy_storage.latent_logvar.append(latent_logvar.copy())

<<<<<<< HEAD
        import ipdb

        ipdb.set_trace()

=======
        # import ipdb

        # ipdb.set_trace()
>>>>>>> bb828022
        for step in range(self.steps_per_rollout):
            # sample random action from policy
            policy_output = self.ts_policy.apply_fn(
                self.ts_policy.params,
                next(self.rng_seq),
                env_state=state,
                latent=latent,
            )

            # take a step in the environment
            action = policy_output.action
            if len(action.shape) == 1:
                action = action[..., np.newaxis]

            next_state, rew_raw, done, infos = self.envs.step(action)
            rew_norm = rew_raw

            # add extra dimension
            if len(next_state.shape) == 1:
                next_state = next_state[np.newaxis]

            done = done[:, np.newaxis]
            reward = rew_raw[:, np.newaxis]
            reward_norm = rew_norm[:, np.newaxis]
            value = policy_output.value

            # after seeing the next observation and getting more
            # information, we can update the belief over the task variable
            encode_outputs = self.ts_vae.apply_fn(
                self.ts_vae.params,
                next(self.rng_seq),
                states=next_state,
                actions=action,
                rewards=reward,
                hidden_state=hidden_state,
            )

            # add transition to vae buffer
            self.vae_storage.insert(
                prev_state=state,
                next_state=next_state,
                actions=action,
                rewards=reward,
                done=done,
                task=None,
            )

            self.policy_storage.next_state[step] = next_state.copy()

            # mask out timesteps that are done
            masks_done = np.array([[0.0] if done_ else [1.0] for done_ in done])

            # add experience to policy buffer
            self.policy_storage.insert(
                state=next_state,
                belief=None,
                task=None,
                actions=action,
                rewards_raw=reward,
                rewards_normalised=reward_norm,
                masks=masks_done,
                bad_masks=masks_done,  # TODO: fix this?
                value_preds=value,
                done=done,
                hidden_states=hidden_state,
                latent_mean=encode_outputs.latent_mean,
                latent_logvar=encode_outputs.latent_logvar,
                latent_sample=encode_outputs.latent_mean,
            )

            # update state
            state = next_state
            latent = encode_outputs.latent
            hidden_state = encode_outputs.hidden_state
            self.total_steps += self.num_processes

        # compute next value for bootstrapping
        policy_output = self.ts_policy.apply_fn(
            self.ts_policy.params,
            next(self.rng_seq),
            env_state=state,
            latent=latent,
        )
        next_value = policy_output.value

        # compute returns for current rollout
        self.policy_storage.compute_returns(
            next_value=next_value,
            use_gae=True,
            gamma=self.config.policy.gamma,
            tau=self.config.policy.tau,
            use_proper_time_limits=False,
        )

        # import ipdb

        # ipdb.set_trace()
        logging.debug("done collecting rollouts")

    def perform_update(self):
        logging.debug("inside perform update")
        metrics = {}

        # compute ppo update
        update_start = time.time()

        # import ipdb

        # ipdb.set_trace()
        policy_metrics, self.ts_policy = update_policy(
            ts=self.ts_policy,
            replay_buffer=self.policy_storage,
            config=FrozenConfigDict(self.config.policy),
            rng_key=next(self.rng_seq),
        )
        policy_update_time = time.time() - update_start
        policy_metrics = gutl.prefix_dict_keys(policy_metrics, prefix="policy/")
        metrics.update(policy_metrics)
        logging.debug("done updating policy")

        # update vae
        update_start = time.time()
        for _ in range(self.config.vae.num_vae_updates):
            self.ts_vae, (_, vae_metrics) = update_vae(
                ts=self.ts_vae,
                rng_key=next(self.rng_seq),
                config=FrozenConfigDict(self.config),
                batch=self.vae_storage.get_batch(self.config.vae.trajs_per_batch),
                decode_fn=self.decode_apply,
            )
        vae_update_time = time.time() - update_start
        vae_metrics = gutl.prefix_dict_keys(vae_metrics, prefix="vae/")
        metrics.update(vae_metrics)
        metrics["time/vae_update_time"] = vae_update_time
        metrics["time/policy_update_time"] = policy_update_time

        logging.debug("done updating vae")
        return metrics

    def train(self):
        logging.info("Training starts")
        start_time = time.time()

        for self.iter_idx in tqdm.tqdm(
            range(0, self.num_updates), smoothing=0.1, disable=self.config.disable_tqdm
        ):
            print(
                "------------------ Iteration {}; Frames {} ------------------".format(
                    self.iter_idx, self.total_steps
                )
            )
            # collect rollout
            rollout_start = time.time()
            self.collect_rollouts()
            # import ipdb

            # ipdb.set_trace()
            rollout_time = time.time() - rollout_start

            # Log episodic rewards for completed environments
            # sum over timesteps and average over environments
            episodic_rewards_raw = self.policy_storage.rewards_raw.sum(axis=0).mean()
            episodic_rewards_normalised = self.policy_storage.rewards_normalised.sum(
                axis=0
            ).mean()
            if self.wandb_run is not None:
                self.wandb_run.log(
                    {
                        "train/episodic_rewards_raw": episodic_rewards_raw,
                        "train/episodic_rewards_normalised": episodic_rewards_normalised,
                    },
                    step=self.iter_idx,
                )

            if (
                len(self.vae_storage) == 0 and not self.config.vae.buffer_size == 0
            ) or (self.config.warmup_steps > self.total_steps):
                logging.info("Not updating yet because; filling up the VAE buffer.")
                self.policy_storage.after_update()
                continue

            # update vae and policy
            # wait for some warmup steps first
            if self.total_steps >= self.config.warmup_steps:
                train_metrics = self.perform_update()

                if ((self.iter_idx + 1) % self.config.log_interval) == 0:
                    # Environment stats
                    env_stats = {
                        "state_max": self.policy_storage.prev_state.max(),
                        "state_min": self.policy_storage.prev_state.min(),
                        "rew_max": self.policy_storage.rewards_raw.max(),
                        "rew_min": self.policy_storage.rewards_raw.min(),
                        "rew_avg": self.policy_storage.rewards_raw.mean(),
                        "rew_sum": self.policy_storage.rewards_raw.sum(),
                        "rew_goal": (self.policy_storage.rewards_raw == 1).sum(),
                    }
                    env_stats = gutl.prefix_dict_keys(env_stats, prefix="env/")
                    metrics = {
                        **train_metrics,
                        **env_stats,
                        "time/rollout_time": rollout_time,
                        "time/fps": self.total_steps / (time.time() - start_time),
                    }
                    if self.wandb_run is not None:
                        self.wandb_run.log(metrics, step=self.iter_idx)

                # if (self.iter_idx + 1) % self.config.eval_interval == 0:
                #   print('Evaluating...')
                #   returns_per_episode = evaluate(
                #       config=self.config,
                #       ts_policy=self.ts_policy,
                #       ts_vae=self.ts_vae,
                #       rng_seq=self.rng_seq,
                #       transition_matrix=self.goal_transition_matrix,
                #       video_dir=self.eval_video_dir,
                #       iter_idx=self.iter_idx + 1,
                #   )
                #   avg_returns_per_episode = returns_per_episode.mean(axis=0)

                #   eval_metrics = {
                #       f'returns_per_episode/avg/episode_{j}': avg_returns_per_episode[j]
                #       for j in range(len(avg_returns_per_episode))
                #   }
                #   eval_metrics['returns_per_episode/avg'] = returns_per_episode.mean()
                #   self.log(
                #       eval_metrics,
                #       phase='eval',
                #       self.iter_idx=self.iter_idx,
                #   )

                if ((self.iter_idx + 1) % self.config.save_interval) == 0:
                    # # Bundle everything together.
                    # self.saver.save(
                    #     iter_idx=self.iter_idx + 1,
                    #     ckpt={
                    #         "config": self.config.to_dict(),
                    #         "ts_policy": self.ts_policy,
                    #         "ts_vae": self.ts_vae,
                    #     },
                    # )
                    # save to pickle
                    ckpt_file = Path(self.ckpt_dir) / f"ckpt_{self.iter_idx}.pkl"
                    logging.debug(f"saving checkpoint to {ckpt_file}")
                    with open(ckpt_file, "wb") as f:
                        pickle.dump(
                            {
                                "config": self.config.to_dict(),
                                "ts_policy": self.ts_policy.params,
                                "ts_vae": self.ts_vae.params,
                            },
                            f,
                        )

            # Clean up after update
            self.policy_storage.after_update()

        self.envs.close()
        logging.info("Finished training, closing everything")
        return<|MERGE_RESOLUTION|>--- conflicted
+++ resolved
@@ -185,16 +185,17 @@
         self.policy_storage.latent_mean.append(latent_mean.copy())
         self.policy_storage.latent_logvar.append(latent_logvar.copy())
 
-<<<<<<< HEAD
         import ipdb
 
         ipdb.set_trace()
 
-=======
+        import ipdb
+
+        ipdb.set_trace()
+
         # import ipdb
 
         # ipdb.set_trace()
->>>>>>> bb828022
         for step in range(self.steps_per_rollout):
             # sample random action from policy
             policy_output = self.ts_policy.apply_fn(
